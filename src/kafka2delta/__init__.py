<<<<<<< HEAD
__version__ = "2.1.4"
=======
__version__ = "1.0.0"
>>>>>>> 5382f6af

__all__ = ["__version__"]<|MERGE_RESOLUTION|>--- conflicted
+++ resolved
@@ -1,7 +1,3 @@
-<<<<<<< HEAD
-__version__ = "2.1.4"
-=======
-__version__ = "1.0.0"
->>>>>>> 5382f6af
+__version__ = "1.1.0"
 
 __all__ = ["__version__"]