from typing import Callable, Literal, TYPE_CHECKING

if TYPE_CHECKING:
    from pyspark.sql import DataFrame, SparkSession
    from pyspark.sql.streaming import StreamingQuery
    from kafka2delta.config import DeltaTableConfig


def merge_micro_batch(
        schema_registry_url: str,
        delta_table_configs: dict[str, "DeltaTableConfig"],
        avro_options: dict = None,
        lsn_col_name: str = "__log_sequence_number",
        deleted_col_name: str = "__deleted"
) -> Callable[["DataFrame", int], None]:
    """
    Returns a function used for merging Structured Streaming micro-batches.

    :param schema_registry_url: Confluent Schema Registry URL.
    :param delta_table_configs: Dict providing the delta table configurations for each topic.
    :param avro_options: Options for decoding from Avro. Defaults to {"mode": "FAILFAST"}.
    :param lsn_col_name: Name of the column containing the log sequence number. Defaults to "__log_sequence_number".
    :param deleted_col_name: Name of the column indicating if the record has been deleted. Defaults to "__deleted".
    :return: A function used for merging micro-batches.
    """
    from pyspark.sql import functions as f, types as t, Window
    from pyspark.sql.avro.functions import from_avro

    from kafka2delta.utils import (
        cast_debezium_columns,
        create_delta_table_if_not_exist,
        get_json_schema,
        get_column_names_from_schema,
    )

    if avro_options is None:
        avro_options = {"mode": "FAILFAST"}

    def func(batch_df: "DataFrame", batch_id: int) -> None:
        """
        Function that parses each micro-batch.

        :param batch_df: The current micro-batch DataFrame.
        :param batch_id: The current micro-batch ID.
        :return: None
        """

        # Caching the micro-batch to avoid reading it multiple times.
        batch_df = batch_df.cache()
        try:
            kafka_topics = batch_df.select("topic").distinct().collect()
            for topic, in kafka_topics:
                # Getting the Delta Table qualified name and path for the current topic.
                dt_config = delta_table_configs[topic]
                # Filtering the records of the current topic and caching the result.
                current_batch_df = batch_df.filter(f.col("topic") == f.lit(topic)).cache()
                try:
                    # For each distinct key/value schema version combination.
                    # The Confluent Schema Registry assigns globally unique IDs to each registered schema.
                    # Allocated IDs are guaranteed to be monotonically increasing and unique, but not necessarily
                    # consecutive.
                    schema_version_pairs = (current_batch_df
                                            .select("key_schema_id", "value_schema_id")
                                            .distinct()
                                            .sort(["value_schema_id", "key_schema_id"], ascending=True)
                                            .collect())
                    for ks_id, vs_id in schema_version_pairs:
                        # Determine the primary key columns.
                        primary_key_cols = get_column_names_from_schema(
                            schema_registry_url=schema_registry_url,
                            schema_id=ks_id
                        )
                        # Fetch the value schema, the Confluent Schema Registry client caches results.
                        value_schema = get_json_schema(
                            schema_registry_url=schema_registry_url,
                            schema_id=vs_id
                        )
                        # Filter the records corresponding to this particular schema version.
                        filtered_df = (current_batch_df
                                       .filter(f.col("key_schema_id") == f.lit(ks_id))
                                       .filter(f.col("value_schema_id") == f.lit(vs_id))
                                       )
                        # Decode the value field from AVRO and cast to appropriate column types.
                        decoded_df = (filtered_df
                                      .select(from_avro(f.col("value_avro"), value_schema, avro_options).alias("value"))
                                      .select("value.*")
                                      .select(cast_debezium_columns(avro_json_schema=value_schema))
                                      )

                        # For each primary key, we are only interested in the latest version/change.
                        w = Window.partitionBy(primary_key_cols).orderBy(f.desc(lsn_col_name))
                        source_df = (decoded_df
                                     .withColumn("__row_number", f.row_number().over(w))
                                     .filter(f.col("__row_number") == f.lit(1))
                                     .drop("__row_number"))

                        # Add additional columns.
                        if dt_config.additional_cols:
                            source_df = source_df.select(
                                *source_df.columns,
                                *[f.expr(a) for a in dt_config.additional_cols]
                            )

                        # Filter out "deleted" column.
                        target_schema = t.StructType([c for c in source_df.schema.fields if c.name != deleted_col_name])
                        # Create an empty target Delta Table if it does not already exist.
                        create_delta_table_if_not_exist(
                            spark=source_df.sparkSession,
                            schema=target_schema,
                            config=dt_config
                        )

                        # Perform the upsert operation.
                        upserted_records_df = source_df.filter(f.col(deleted_col_name) != f.lit('true'))
                        merge_cols = primary_key_cols + dt_config.partition_cols
                        merge_condition = " AND ".join(f"target.{c} = source.{c}" for c in merge_cols)
                        update = ", ".join(f"{c} = source.{c}" for c in target_schema.names)
                        insert_cols = ", ".join(target_schema.names)
<<<<<<< HEAD
                        insert_values = ", ".join(f"source.{c}" for c in target_schema.names)

=======
                        insert_values = ", ".join(f"{source}.{c}" for c in target_schema.names)
>>>>>>> 6912f408
                        upsert_query = f"""
                            MERGE INTO delta.`{dt_config.path}` AS target
                            USING {{upserted_records_df}} AS source
                              ON {merge_condition}
<<<<<<< HEAD
                            WHEN MATCHED AND target.{lsn_col_name} < source.{lsn_col_name} THEN
=======
                            WHEN MATCHED AND target.{lsn_col_name} < {source}.{lsn_col_name} THEN
>>>>>>> 6912f408
                              UPDATE SET {update}
                            WHEN NOT MATCHED THEN 
                              INSERT ({insert_cols}) VALUES ({insert_values})
                        """
<<<<<<< HEAD
                        # Run the MERGE query without creating temp view
                        upserted_records_df.sparkSession.sql(
                            sqlQuery=upsert_query,
                            upserted_records_df=upserted_records_df
                        )

                        # Perform the delete operation.
                        deleted_records_df = source_df.filter(f.col(deleted_col_name) == f.lit('true'))
                        delete_condition = " AND ".join(f"target.{c} = source.{c}" for c in primary_key_cols)

                        delete_query = f"""
                            MERGE INTO delta.`{dt_config.path}` AS target
                            USING {{deleted_records_df}} AS source
=======
                        # Create/replace temp view for the current stream.
                        upserted_records_df.createOrReplaceTempView(name=source)
                        # Run the MERGE query.
                        upserted_records_df.sparkSession.sql(upsert_query)

                        # Perform the delete operation.
                        deleted_records_df = source_df.filter(f.col(deleted_col_name) == f.lit('true'))
                        delete_condition = " AND ".join(f"target.{c} = {source}.{c}" for c in primary_key_cols)
                        delete_query = f"""
                            MERGE INTO delta.`{dt_config.path}` AS target
                            USING {source}
>>>>>>> 6912f408
                              ON {delete_condition}
                            WHEN MATCHED THEN 
                              DELETE
                        """
<<<<<<< HEAD
                        # Run the DELETE query without creating temp view
                        deleted_records_df.sparkSession.sql(
                            sqlQuery=delete_query,
                            deleted_records_df=deleted_records_df
                        )
=======
                        # Create/replace temp view for the current stream.
                        deleted_records_df.createOrReplaceTempView(name=source)
                        # Run the MERGE query.
                        deleted_records_df.sparkSession.sql(delete_query)
>>>>>>> 6912f408
                finally:
                    # Unpersist the current batch dataframe.
                    current_batch_df.unpersist()
        finally:
            # Unpersist the micro-batch dataframe.
            batch_df.unpersist()

    return func


def stream_to_delta(
        spark: "SparkSession",
        query_name: str,
        kafka_bootstrap_server_url: str,
        kafka_topics: list[str],
        delta_table_configs: dict[str, "DeltaTableConfig"],
        checkpoints_path: str,
        schema_registry_url: str,
        starting_offset: Literal["earliest", "latest"] = "earliest",
        fail_on_data_loss: bool = True,
        processing_time: str | None = "0 seconds",
) -> "StreamingQuery":
    """
    Starts a Spark Structured Streaming Query that reads messages from the provided Kafka topics and merges it into
    target Delta Tables

    :param spark: Spark Session object.
    :param query_name: The query name.
    :param kafka_bootstrap_server_url: Kafka bootstrap server URL.
    :param kafka_topics: List of Kafka topics to stream from.
    :param delta_table_configs: Dict providing the target delta table configurations for each topic.
    :param checkpoints_path: The destination checkpoints path.
    :param schema_registry_url: Confluent Schema Registry URL.
    :param starting_offset: If set to "earliest", the stream will start reading data from the earliest available offset
        in the topic. If set to "latest", the stream will only start reading data from the time that it started reading
        and not pull anything older from the topic.
    :param fail_on_data_loss: Stop the stream if there is a break in the sequence of offsets.
    :param processing_time: The processing time interval as a string, e.g. '5 seconds', '1 minute'. Set a trigger that
        runs a micro-batch query periodically based on the processing time. If this is not set, it will run the query as
        fast as possible, which is equivalent to setting the trigger to ``processingTime='0 seconds'``.
    :return: The newly created StreamingQuery object.
    :raises StreamingQueryException: If the streaming query fails to start.
    """
    from pyspark.sql.streaming import StreamingQueryException

    df = (spark
          .readStream
          .format("kafka")
          .option("kafka.bootstrap.servers", kafka_bootstrap_server_url)
          .option("subscribe", ",".join(kafka_topics))
          .option("startingOffsets", starting_offset)
          .option("failOnDataLoss", fail_on_data_loss)
          .load()
          )

    # Must be imported after the Spark Session has started!
    from kafka2delta.udf import get_schema_id, get_confluent_avro_value

    df = df.select(
        "topic",
        "partition",
        "offset",
        "timestamp",
        "timestampType",
        get_schema_id("key").alias("key_schema_id"),
        get_schema_id("value").alias("value_schema_id"),
        get_confluent_avro_value("value").alias("value_avro")
    )

    parser = merge_micro_batch(schema_registry_url=schema_registry_url, delta_table_configs=delta_table_configs)

    streaming_query = (
        df
        .writeStream
        .queryName(queryName=query_name)
        .format("delta")
        .option("checkpointLocation", checkpoints_path)
        .outputMode("update")
        .trigger(processingTime=processing_time)
        .foreachBatch(parser)
        .start()
    )
    if not streaming_query.isActive:
        raise StreamingQueryException(f"Streaming query '{query_name}' failed to start!")
    return streaming_query<|MERGE_RESOLUTION|>--- conflicted
+++ resolved
@@ -116,26 +116,16 @@
                         merge_condition = " AND ".join(f"target.{c} = source.{c}" for c in merge_cols)
                         update = ", ".join(f"{c} = source.{c}" for c in target_schema.names)
                         insert_cols = ", ".join(target_schema.names)
-<<<<<<< HEAD
                         insert_values = ", ".join(f"source.{c}" for c in target_schema.names)
-
-=======
-                        insert_values = ", ".join(f"{source}.{c}" for c in target_schema.names)
->>>>>>> 6912f408
                         upsert_query = f"""
                             MERGE INTO delta.`{dt_config.path}` AS target
                             USING {{upserted_records_df}} AS source
                               ON {merge_condition}
-<<<<<<< HEAD
                             WHEN MATCHED AND target.{lsn_col_name} < source.{lsn_col_name} THEN
-=======
-                            WHEN MATCHED AND target.{lsn_col_name} < {source}.{lsn_col_name} THEN
->>>>>>> 6912f408
                               UPDATE SET {update}
                             WHEN NOT MATCHED THEN 
                               INSERT ({insert_cols}) VALUES ({insert_values})
                         """
-<<<<<<< HEAD
                         # Run the MERGE query without creating temp view
                         upserted_records_df.sparkSession.sql(
                             sqlQuery=upsert_query,
@@ -149,35 +139,15 @@
                         delete_query = f"""
                             MERGE INTO delta.`{dt_config.path}` AS target
                             USING {{deleted_records_df}} AS source
-=======
-                        # Create/replace temp view for the current stream.
-                        upserted_records_df.createOrReplaceTempView(name=source)
-                        # Run the MERGE query.
-                        upserted_records_df.sparkSession.sql(upsert_query)
-
-                        # Perform the delete operation.
-                        deleted_records_df = source_df.filter(f.col(deleted_col_name) == f.lit('true'))
-                        delete_condition = " AND ".join(f"target.{c} = {source}.{c}" for c in primary_key_cols)
-                        delete_query = f"""
-                            MERGE INTO delta.`{dt_config.path}` AS target
-                            USING {source}
->>>>>>> 6912f408
                               ON {delete_condition}
                             WHEN MATCHED THEN 
                               DELETE
                         """
-<<<<<<< HEAD
                         # Run the DELETE query without creating temp view
                         deleted_records_df.sparkSession.sql(
                             sqlQuery=delete_query,
                             deleted_records_df=deleted_records_df
                         )
-=======
-                        # Create/replace temp view for the current stream.
-                        deleted_records_df.createOrReplaceTempView(name=source)
-                        # Run the MERGE query.
-                        deleted_records_df.sparkSession.sql(delete_query)
->>>>>>> 6912f408
                 finally:
                     # Unpersist the current batch dataframe.
                     current_batch_df.unpersist()
